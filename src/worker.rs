//! Worker nodes and utilities.
use std::{error, fmt, time::Duration};

use crate::error::{Error, ResultExt};
use log::{debug, info};
use nng::{
	Message,
	options::{
		Options,
		RecvBufferSize,
		ReconnectMaxTime,
		ReconnectMinTime,
		transport::tcp::KeepAlive,
	},
	Protocol,
<<<<<<< HEAD
	Socket,
	options::{
		Options,
		ReconnectMaxTime,
		ReconnectMinTime,
		RecvBufferSize,
		transport::tcp::KeepAlive
	}
=======
	Socket
>>>>>>> 1da85ba8
};

/// A worker node that can execute a callback upon receiving work.
#[derive(Debug)]
pub struct Worker
{
	/// The socket that will provide the worker with work.
	socket: Socket,
}

impl Worker
{
	/// Creates a new worker node.
	pub fn new() -> Result<Self, Error>
	{
		info!("Opening NNG REP0 socket");
		let socket = Socket::new(Protocol::Rep0).context("Unable to open REP0 socket")?;

		// Utilize the TCP keepalive to try to help keep things sane when there are long gaps
		// between work events.
		socket.set_opt::<KeepAlive>(true).context("Unable to set TCP keepalive")?;

		// Set NNG's queue to zero. We don't want this worker picking up work that it can't
		// immediately do. The coordinator is managing our own queue.
		socket.set_opt::<RecvBufferSize>(0).context("Unable to set receive buffer size")?;

		Ok(Worker { socket })
	}

	/// Dials to the specified URL to receive work.
	///
	/// If the `nonblocking` flag is set, then the dial attempt will happen asynchronously and a
	/// failed attempt will be periodically retried.
	pub fn dial(&mut self, url: &str, nonblocking: bool) -> Result<(), Error>
	{
		// This right here is a good argument to fix nng-rs#34 soon.
		self.socket.set_nonblocking(nonblocking);
		self.socket.dial(url).context("Failed to dial to URL")?;
		self.socket.set_nonblocking(false);

		Ok(())
	}

	/// Listens on the specified URL to receive work.
	///
	/// If the `nonblocking` flag is set, then the listen attempt will happen asynchronously and a
	/// failed attempt will be periodically retried.
	pub fn listen(&mut self, url: &str, nonblocking: bool) -> Result<(), Error>
	{
		// This right here is a good argument to fix nng-rs#34 soon.
		self.socket.set_nonblocking(nonblocking);
		self.socket.listen(url).context("Failed to listen to URL")?;
		self.socket.set_nonblocking(false);

		Ok(())
	}

	/// Sets the maximum amount of time between reconnection attempts.
	pub fn set_reconn_max_time(&self, d: Option<Duration>) -> Result<(), Error>
	{
		self.socket.set_opt::<ReconnectMaxTime>(d).context("Unable to set reconnect max time")
	}

	/// Sets the minimum amount of time between reconnection attempts.
	pub fn set_reconn_min_time(&self, d: Option<Duration>) -> Result<(), Error>
	{
		self.socket.set_opt::<ReconnectMinTime>(d).context("Unable to set reconnect min time")
	}

	/// Begin waiting for work
	///
	/// The worker will execute the provided callback every time it receives work. The result of the
	/// callback will be sent as a reply to the coordinator node. This function will only return on
	/// an error.
	pub fn run<C, E>(self, mut callback: C) -> Result<(), RunError<E>>
	where
		C: FnMut(Message) -> Result<Message, E>
	{
		info!("Beginning work loop");
		loop {
			debug!("Waiting for work");
			let work = self.socket.recv().context("Failed to receive work")?;

			debug!("Entering callback function");
			let result = match callback(work) {
				Ok(r) => r,
				Err(e) => return Err(RunError::Callback(e)),
			};

			debug!("Replying with result");
			self.socket.send(result).map_err(|(_, e)| e).context("Failed to send result")?;
		}
	}
}

/// An error that happened while running work.
pub enum RunError<E>
{
	/// Banyan had an internal error.
	Internal(Error),

	/// The user provided function had an error.
	Callback(E)
}

impl<E: fmt::Debug> fmt::Debug for RunError<E>
{
	fn fmt(&self, f: &mut fmt::Formatter) -> fmt::Result
	{
		match self {
			RunError::Internal(e) => f.debug_tuple("RunError::Internal").field(e).finish(),
			RunError::Callback(e) => f.debug_tuple("RunError::Callback").field(e).finish(),
		}
	}
}

impl<E> fmt::Display for RunError<E>
{
	fn fmt(&self, f: &mut fmt::Formatter) -> fmt::Result
	{
		write!(f, "An error occurred inside of work loop")
	}
}

impl<E: error::Error + 'static> error::Error for RunError<E>
{
	fn source(&self) -> Option<&(dyn error::Error + 'static)>
	{
		match self {
			RunError::Internal(e) => Some(e),
			RunError::Callback(e) => Some(e)
		}
	}
}

#[doc(hidden)]
impl<E> From<Error> for RunError<E>
{
<<<<<<< HEAD
	info!("Opening NNG REPLY socket");
	let mut socket = Socket::new(Protocol::Rep0).context("Unable to open REP socket")?;

	// The worker is liable to be sitting for a while as coordinators come and go. As such, we
	// probably want to enable the TCP keepalive setting to make it easier to detect when a
	// coordinator goes down.
	socket.set_opt::<KeepAlive>(true).context("Unable to set TCP keepalive")?;

	// We also want the workers to be fairly responsive to a coordinator coming back online.
	socket.set_opt::<ReconnectMinTime>(Some(Duration::from_millis(1)))
		.context("Failed to set reconnect min time")?;
	socket.set_opt::<ReconnectMaxTime>(Some(Duration::from_secs(30)))
		.context("Failed to set reconnect max time")?;

	// And hopefully prevent workers from queuing up work to do later. We really want to be able to
	// have all workers actively running and taking more than a single bit of work causes issues
	// when some workers are slower than others.
	socket.set_opt::<RecvBufferSize>(0).context("Unable to set receive buffer size")?;

	// Setting the socket to non-blocking mode for the dial operations will allow us to start the
	// workers before the coordinator.
	socket.set_nonblocking(true);
	urls.into_iter()
		.map(|url| {
			let url = url.as_ref();
			info!("Dialing to {}", url);
			socket.dial(url).context("Unable to dial to URL")
		})
		.collect::<Result<_, _>>()?;

	// Now that we've dialed out, go back to blocking mode to make managing the work easier.
	socket.set_nonblocking(false);

	info!("Beginning work loop");
	loop {
		debug!("Waiting for work");
		let work = socket.recv().context("Failed to receive work")?;

		debug!("Entering callback function");
		let result = callback(&work).context("Callback function resulted in an error")?;

		debug!("Reply with result");
		socket.send(result[..].into())
			.map_err(|(_, e)| e)
			.context("Failed to send results")?;
=======
	fn from(e: Error) -> RunError<E>
	{
		RunError::Internal(e)
>>>>>>> 1da85ba8
	}
}<|MERGE_RESOLUTION|>--- conflicted
+++ resolved
@@ -13,18 +13,7 @@
 		transport::tcp::KeepAlive,
 	},
 	Protocol,
-<<<<<<< HEAD
-	Socket,
-	options::{
-		Options,
-		ReconnectMaxTime,
-		ReconnectMinTime,
-		RecvBufferSize,
-		transport::tcp::KeepAlive
-	}
-=======
 	Socket
->>>>>>> 1da85ba8
 };
 
 /// A worker node that can execute a callback upon receiving work.
@@ -163,56 +152,8 @@
 #[doc(hidden)]
 impl<E> From<Error> for RunError<E>
 {
-<<<<<<< HEAD
-	info!("Opening NNG REPLY socket");
-	let mut socket = Socket::new(Protocol::Rep0).context("Unable to open REP socket")?;
-
-	// The worker is liable to be sitting for a while as coordinators come and go. As such, we
-	// probably want to enable the TCP keepalive setting to make it easier to detect when a
-	// coordinator goes down.
-	socket.set_opt::<KeepAlive>(true).context("Unable to set TCP keepalive")?;
-
-	// We also want the workers to be fairly responsive to a coordinator coming back online.
-	socket.set_opt::<ReconnectMinTime>(Some(Duration::from_millis(1)))
-		.context("Failed to set reconnect min time")?;
-	socket.set_opt::<ReconnectMaxTime>(Some(Duration::from_secs(30)))
-		.context("Failed to set reconnect max time")?;
-
-	// And hopefully prevent workers from queuing up work to do later. We really want to be able to
-	// have all workers actively running and taking more than a single bit of work causes issues
-	// when some workers are slower than others.
-	socket.set_opt::<RecvBufferSize>(0).context("Unable to set receive buffer size")?;
-
-	// Setting the socket to non-blocking mode for the dial operations will allow us to start the
-	// workers before the coordinator.
-	socket.set_nonblocking(true);
-	urls.into_iter()
-		.map(|url| {
-			let url = url.as_ref();
-			info!("Dialing to {}", url);
-			socket.dial(url).context("Unable to dial to URL")
-		})
-		.collect::<Result<_, _>>()?;
-
-	// Now that we've dialed out, go back to blocking mode to make managing the work easier.
-	socket.set_nonblocking(false);
-
-	info!("Beginning work loop");
-	loop {
-		debug!("Waiting for work");
-		let work = socket.recv().context("Failed to receive work")?;
-
-		debug!("Entering callback function");
-		let result = callback(&work).context("Callback function resulted in an error")?;
-
-		debug!("Reply with result");
-		socket.send(result[..].into())
-			.map_err(|(_, e)| e)
-			.context("Failed to send results")?;
-=======
 	fn from(e: Error) -> RunError<E>
 	{
 		RunError::Internal(e)
->>>>>>> 1da85ba8
 	}
 }